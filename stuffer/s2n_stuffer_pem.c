/*
 * Copyright 2014 Amazon.com, Inc. or its affiliates. All Rights Reserved.
 *
 * Licensed under the Apache License, Version 2.0 (the "License").
 * You may not use this file except in compliance with the License.
 * A copy of the License is located at
 *
 *  http://aws.amazon.com/apache2.0
 *
 * or in the "license" file accompanying this file. This file is distributed
 * on an "AS IS" BASIS, WITHOUT WARRANTIES OR CONDITIONS OF ANY KIND, either
 * express or implied. See the License for the specific language governing
 * permissions and limitations under the License.
 */

#include <string.h>
#include <stdio.h>
#include "error/s2n_errno.h"

#include "stuffer/s2n_stuffer.h"

#include "utils/s2n_safety.h"

#define S2N_PEM_LINE_LENGTH 64
#define S2N_PEM_LINE         "-----"
#define S2N_PEM_BEGIN_TOKEN (S2N_PEM_LINE "BEGIN ")
#define S2N_PEM_END_TOKEN   (S2N_PEM_LINE "END ")

#define S2N_PEM_PKCS1_RSA_PRIVATE_KEY       "RSA PRIVATE KEY"
#define S2N_PEM_PKCS1_ECDSA_PRIVATE_KEY     "EC PRIVATE KEY"
#define S2N_PEM_PKCS8_PRIVATE_KEY           "PRIVATE KEY"
#define S2N_PEM_DH_PARAMETERS               "DH PARAMETERS"
#define S2N_PEM_CERTIFICATE                 "CERTIFICATE"

static int s2n_stuffer_data_from_pem(struct s2n_stuffer *pem, struct s2n_stuffer *asn1, const char *keyword)
{
    uint8_t linepad[S2N_PEM_LINE_LENGTH + 2];
    struct s2n_blob line_blob = { .data = linepad, .size = S2N_PEM_LINE_LENGTH + 2 };
    struct s2n_stuffer line;
    uint8_t *field;

    GUARD(s2n_stuffer_init(&line, &line_blob));

    /* Skip all data before the start of the PEM headers */
    GUARD(s2n_stuffer_skip_to_char(pem, '-'));

    /* Check that the first none whitespace line matches the header */
    GUARD(s2n_stuffer_read_token(pem, &line, '\n'));
    field = s2n_stuffer_raw_read(&line, sizeof(S2N_PEM_BEGIN_TOKEN) - 1);
    notnull_check(field);
    if (memcmp(field, S2N_PEM_BEGIN_TOKEN, sizeof(S2N_PEM_BEGIN_TOKEN) - 1)) {
        S2N_ERROR(S2N_ERR_INVALID_PEM);
    }

    field = s2n_stuffer_raw_read(&line, strlen(keyword));
    notnull_check(field);
    if (memcmp(field, keyword, strlen(keyword))) {
        S2N_ERROR(S2N_ERR_INVALID_PEM);
    }

    field = s2n_stuffer_raw_read(&line, sizeof(S2N_PEM_LINE) - 1);
    notnull_check(field);
    if (memcmp(field, S2N_PEM_LINE, sizeof(S2N_PEM_LINE) - 1)) {
        S2N_ERROR(S2N_ERR_INVALID_PEM);
    }

    /* Get the actual base64 data */
    do {
        GUARD(s2n_stuffer_rewrite(&line));

        /* Per RFC7468 Section 2: PEM parsers must handle different newline conventions.
         * Support both LF and CR+LF.
         */
        GUARD(s2n_stuffer_read_line(pem, &line));

        char c;
        GUARD(s2n_stuffer_peek_char(&line, &c));
        if (c == '-') {
            GUARD(s2n_stuffer_reread(&line));
            break;
        }

        if (s2n_stuffer_read_base64(&line, asn1) < 0) {
            GUARD(s2n_stuffer_reread(&line));
            break;
        }

    } while (1);

    /* Check that the line matches the trailer */
    field = s2n_stuffer_raw_read(&line, sizeof(S2N_PEM_END_TOKEN) - 1);
    notnull_check(field);
    if (memcmp(field, S2N_PEM_END_TOKEN, sizeof(S2N_PEM_END_TOKEN) - 1)) {
        S2N_ERROR(S2N_ERR_INVALID_PEM);
    }

    field = s2n_stuffer_raw_read(&line, strlen(keyword));
    notnull_check(field);
    if (memcmp(field, keyword, strlen(keyword))) {
        S2N_ERROR(S2N_ERR_INVALID_PEM);
    }

    field = s2n_stuffer_raw_read(&line, sizeof(S2N_PEM_LINE) - 1);
    notnull_check(field);
    if (memcmp(field, S2N_PEM_LINE, sizeof(S2N_PEM_LINE) - 1)) {
        S2N_ERROR(S2N_ERR_INVALID_PEM);
    }

    /* Skip trailing data before the next PEM headers */
    GUARD(s2n_stuffer_skip_to_char(pem, '-'));

    return 0;
}

<<<<<<< HEAD
int s2n_stuffer_private_key_from_pem(struct s2n_stuffer *pem, struct s2n_stuffer *asn1) {
    int rc;
   
    rc = s2n_stuffer_data_from_pem(pem, asn1, "RSA PRIVATE KEY");
    if (!rc) {
        return rc;
    } 
    
    s2n_stuffer_reread(pem);
    s2n_stuffer_reread(asn1);
    rc = s2n_stuffer_data_from_pem(pem, asn1, "EC PRIVATE KEY");
    if (!rc) {
        return rc;
=======
int s2n_stuffer_rsa_private_key_from_pem(struct s2n_stuffer *pem, struct s2n_stuffer *asn1)
{
    const int rc = s2n_stuffer_data_from_pem(pem, asn1, S2N_PEM_PKCS1_RSA_PRIVATE_KEY);
    if(!rc) {
        return 0;
    }
    /* PEM may be using the PKCS#8 format. Retry with "PRIVATE KEY" */
    s2n_stuffer_reread(pem);
    s2n_stuffer_reread(asn1);
    return s2n_stuffer_data_from_pem(pem, asn1, S2N_PEM_PKCS8_PRIVATE_KEY);
}

int s2n_stuffer_ec_private_key_from_pem(struct s2n_stuffer *pem, struct s2n_stuffer *asn1)
{
    const int rc = s2n_stuffer_data_from_pem(pem, asn1, S2N_PEM_PKCS1_ECDSA_PRIVATE_KEY);
    if(!rc) {
        return 0;
>>>>>>> 26c0504f
    }
    
    /* If it does not match either format, try PKCS#8 */
    s2n_stuffer_reread(pem);
    s2n_stuffer_reread(asn1);
<<<<<<< HEAD
    return s2n_stuffer_data_from_pem(pem, asn1, "PRIVATE KEY"); 
=======
    return s2n_stuffer_data_from_pem(pem, asn1, S2N_PEM_PKCS8_PRIVATE_KEY);
>>>>>>> 26c0504f
}

int s2n_stuffer_certificate_from_pem(struct s2n_stuffer *pem, struct s2n_stuffer *asn1)
{
    return s2n_stuffer_data_from_pem(pem, asn1, S2N_PEM_CERTIFICATE);
}

int s2n_stuffer_dhparams_from_pem(struct s2n_stuffer *pem, struct s2n_stuffer *pkcs3)
{
    return s2n_stuffer_data_from_pem(pem, pkcs3, S2N_PEM_DH_PARAMETERS);
}<|MERGE_RESOLUTION|>--- conflicted
+++ resolved
@@ -112,49 +112,25 @@
     return 0;
 }
 
-<<<<<<< HEAD
 int s2n_stuffer_private_key_from_pem(struct s2n_stuffer *pem, struct s2n_stuffer *asn1) {
     int rc;
    
-    rc = s2n_stuffer_data_from_pem(pem, asn1, "RSA PRIVATE KEY");
+    rc = s2n_stuffer_data_from_pem(pem, asn1, S2N_PEM_PKCS1_RSA_PRIVATE_KEY);
     if (!rc) {
         return rc;
     } 
     
     s2n_stuffer_reread(pem);
     s2n_stuffer_reread(asn1);
-    rc = s2n_stuffer_data_from_pem(pem, asn1, "EC PRIVATE KEY");
+    rc = s2n_stuffer_data_from_pem(pem, asn1, S2N_PEM_PKCS1_ECDSA_PRIVATE_KEY);
     if (!rc) {
         return rc;
-=======
-int s2n_stuffer_rsa_private_key_from_pem(struct s2n_stuffer *pem, struct s2n_stuffer *asn1)
-{
-    const int rc = s2n_stuffer_data_from_pem(pem, asn1, S2N_PEM_PKCS1_RSA_PRIVATE_KEY);
-    if(!rc) {
-        return 0;
-    }
-    /* PEM may be using the PKCS#8 format. Retry with "PRIVATE KEY" */
-    s2n_stuffer_reread(pem);
-    s2n_stuffer_reread(asn1);
-    return s2n_stuffer_data_from_pem(pem, asn1, S2N_PEM_PKCS8_PRIVATE_KEY);
-}
-
-int s2n_stuffer_ec_private_key_from_pem(struct s2n_stuffer *pem, struct s2n_stuffer *asn1)
-{
-    const int rc = s2n_stuffer_data_from_pem(pem, asn1, S2N_PEM_PKCS1_ECDSA_PRIVATE_KEY);
-    if(!rc) {
-        return 0;
->>>>>>> 26c0504f
     }
     
     /* If it does not match either format, try PKCS#8 */
     s2n_stuffer_reread(pem);
     s2n_stuffer_reread(asn1);
-<<<<<<< HEAD
-    return s2n_stuffer_data_from_pem(pem, asn1, "PRIVATE KEY"); 
-=======
     return s2n_stuffer_data_from_pem(pem, asn1, S2N_PEM_PKCS8_PRIVATE_KEY);
->>>>>>> 26c0504f
 }
 
 int s2n_stuffer_certificate_from_pem(struct s2n_stuffer *pem, struct s2n_stuffer *asn1)
