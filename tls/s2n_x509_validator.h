--- conflicted
+++ resolved
@@ -16,27 +16,22 @@
 #pragma once
 
 #include "api/s2n.h"
-<<<<<<< HEAD
-=======
 
 #include "tls/s2n_signature_scheme.h"
 
->>>>>>> 7bdf3072
 #include <openssl/x509v3.h>
 
 /* one day, BoringSSL/AWS-LC, may add ocsp stapling support. Let's future proof this a bit by grabbing a definition
  * that would have to be there when they add support */
-<<<<<<< HEAD
-
 #define S2N_OCSP_STAPLING_SUPPORTED 1
 
-=======
-#if (defined(OPENSSL_IS_BORINGSSL) || defined(OPENSSL_IS_AWSLC)) && !defined(OCSP_RESPONSE_STATUS_SUCCESSFUL)
-#define S2N_OCSP_STAPLING_SUPPORTED 0
-#else
-#define S2N_OCSP_STAPLING_SUPPORTED 1
-#endif /* (defined(OPENSSL_IS_BORINGSSL) || defined(OPENSSL_IS_AWSLC)) && !defined(OCSP_RESPONSE_STATUS_SUCCESSFUL) */
->>>>>>> 7bdf3072
+// =======
+// #if (defined(OPENSSL_IS_BORINGSSL) || defined(OPENSSL_IS_AWSLC)) && !defined(OCSP_RESPONSE_STATUS_SUCCESSFUL)
+// #define S2N_OCSP_STAPLING_SUPPORTED 0
+// #else
+// #define S2N_OCSP_STAPLING_SUPPORTED 1
+// #endif /* (defined(OPENSSL_IS_BORINGSSL) || defined(OPENSSL_IS_AWSLC)) && !defined(OCSP_RESPONSE_STATUS_SUCCESSFUL) */
+// >>>>>>> main
 
 typedef enum {
     S2N_CERT_OK = 0,
